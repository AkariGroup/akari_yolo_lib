--- conflicted
+++ resolved
@@ -871,11 +871,8 @@
         self.last_update_time = 0.0
         self.data: List[OrbitData] = []
         self.labels: List[str] = labels
-<<<<<<< HEAD
         self.filtering = filtering
-=======
         self.file_name = None
->>>>>>> 57e46c07
         if log_path is not None:
             if not os.path.exists(log_path):
                 os.makedirs(log_path)
